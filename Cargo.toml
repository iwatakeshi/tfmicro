--- conflicted
+++ resolved
@@ -53,12 +53,8 @@
 cpp = "0.5.4"
 cty = "0.2.1"
 log = { version = "0.4.8", default-features = false }
-<<<<<<< HEAD
-managed = "0.7.0"
+managed = { version = "0.7.0", default-features = false }
 ordered-float = { version = "1.0", default-features = false }
-=======
-managed = { version = "0.7.0", default-features = false }
->>>>>>> 32567659
 
 [build-dependencies]
 cc = { version = "1.0.52", features = ["parallel"] }
