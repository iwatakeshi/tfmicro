//! magic_wand example
<<<<<<< HEAD
//!
use tfmicro::{MicroInterpreter, Model, MutableOpResolver};

=======

extern crate itertools;
>>>>>>> 546ee199
use itertools::Itertools;
use log::info;
use ordered_float::NotNan;

#[test]
fn magic_wand() {
    env_logger::init();
    info!("---- Starting tensorflow micro example: magic_wand");

    let model = include_bytes!("../examples/models/magic_wand.tflite");
    let ring =
        &include_bytes!("../examples/models/ring_micro_f9643d42_nohash_4.data")
            .chunks_exact(4)
            .map(|c| f32::from_be_bytes([c[0], c[1], c[2], c[3]]))
            .collect_vec();
    let slope = &include_bytes!(
        "../examples/models/slope_micro_f2e59fea_nohash_1.data"
    )
    .chunks_exact(4)
    .map(|c| f32::from_be_bytes([c[0], c[1], c[2], c[3]]))
    .collect_vec();

    // Instantiate the model from the file
    let model = Model::from_buffer(&model[..]).unwrap();

    const TENSOR_ARENA_SIZE: usize = 60 * 1024;
    let mut tensor_arena: [u8; TENSOR_ARENA_SIZE] = [0; TENSOR_ARENA_SIZE];

    let micro_op_resolver = MutableOpResolver::empty()
        .depthwise_conv_2d()
        .max_pool_2d()
        .conv_2d()
        .fully_connected()
        .softmax();

    let mut interpreter =
        MicroInterpreter::new(&model, micro_op_resolver, &mut tensor_arena[..])
            .unwrap();

    // Four indices:
    // WingScore
    // RingScore
    // SlopeScore
    // NegativeScore
    test_gesture(&mut interpreter, slope, 2);
    test_gesture(&mut interpreter, ring, 1);
}

fn test_gesture(
    interpreter: &mut MicroInterpreter,
    data: &[f32],
    expected_idx: usize,
) {
    interpreter.input(0, data).unwrap();
    assert_eq!(
        [1, 128, 3, 1],
        interpreter.input_info(0).dims,
        "Dimensions of input tensor"
    );

    interpreter.invoke().unwrap();

    let output_tensor = interpreter.output(0);
    assert_eq!(
        [1, 4],
        output_tensor.info().dims,
        "Dimensions of output tensor"
    );

    // Four indices:
    // WingScore
    // RingScore
    // SlopeScore
    // NegativeScore
    dbg!(output_tensor.as_data::<f32>());
    assert_eq!(
        output_tensor
            .as_data::<NotNan<f32>>()
            .iter()
            .position_max()
            .unwrap(),
        expected_idx
    );
}<|MERGE_RESOLUTION|>--- conflicted
+++ resolved
@@ -1,12 +1,9 @@
 //! magic_wand example
-<<<<<<< HEAD
 //!
 use tfmicro::{MicroInterpreter, Model, MutableOpResolver};
 
-=======
+extern crate itertools;
 
-extern crate itertools;
->>>>>>> 546ee199
 use itertools::Itertools;
 use log::info;
 use ordered_float::NotNan;
